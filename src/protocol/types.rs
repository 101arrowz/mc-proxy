--- conflicted
+++ resolved
@@ -823,13 +823,8 @@
     chat.encode(tgt, version).await
 });
 
-<<<<<<< HEAD
-#[derive(Copy, Clone, Debug, PartialEq, Eq)]
+#[derive(Copy, Clone, Debug, PartialEq, Eq, Hash)]
 pub struct UUID(pub [u8; 16]);
-=======
-#[derive(Copy, Clone, Debug, PartialEq, Eq, Hash)]
-pub struct UUID(pub u128);
->>>>>>> b52f40c9
 
 impl UUID {
     pub fn to_ascii_bytes(&self) -> [u8; 32] {
